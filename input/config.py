--- conflicted
+++ resolved
@@ -1,70 +1,66 @@
-# Input/Output settings
-<<<<<<< HEAD
-GEO_TYPE = "stl"    # "stl" or "naca"
-RAW_STL = "input/STLs/three_element_1.stl"
-NACA = "0012"   # if GEO_TYPE == "naca", use RAW_STL flaps & slats. REQUIRES a RAW_STL
-=======
-RAW_STL = "input/STLs/baseline30P30N.stl"
->>>>>>> ba87cf92
-OUT_DIR = "output"
-N_SAMPLES = 50
-
-# Geometry constraints 
-MIN_GAP = 0.0065
-MAX_GAP = 0.03
-
-# Visualization settings
-DPI = 240
-DOT_SIZE = 0.000001  # scatter plot marker size
-SAVE_IMAGES = True    # turn previews on/off
-SAVE_EVERY = 1       # save PNG every Nth accepted sample
-SCATTER_STEP = 2     # plot every k-th vertex
-ANIM_FPS = 10        # animation frames per second
-
-# Design variable ranges
-TWIST_SLAT = (-90, 90)
-TWIST_FLAP = (-90, 90)
-GAP_SLAT = (MIN_GAP, MAX_GAP)
-GAP_FLAP = (MIN_GAP, MAX_GAP)
-OVR_SLAT = (-0.03, 0.02) # overhang
-# OVR_SLAT = (0,0)
-
-OVR_FLAP = (-0.08, 0.07)
-# OVR_FLAP = (2, 2)
-# OVR_FLAP = (0,0)
-
-
-VERT_SLAT = (-0.02, 0.02)  # vertical movement range for slat
-# VERT_SLAT = (0, 0)  # vertical movement range for slat
-
-VERT_FLAP = (-0.02, 0.01)  # vertical movement range for flap
-# VERT_FLAP = (0.0, 0.0)  # vertical movement range for flap
-
-
-# Design Features Toggle
-ENABLE_BUMPS = False  # Toggle random surface bumps on/off
-ENABLE_SLAT_ROTATION = False # Toggle slat rotation
-ENABLE_FLAP_ROTATION = True   # Toggle flap rotation
-ENABLE_SLAT_TRANSLATION = True # Toggle slat translation
-ENABLE_FLAP_TRANSLATION = False # Toggle flap translation
-
-# Bump parameters
-BUMP_ITER_RANGE = (1, 5)      # number of iterations
-BUMP_RANGE = (-5e-3, 5e-3)    # bump magnitude range
-BUMP_SIZE_RANGE = (2, 6)      # number of points to bump
-
-# Compile design variable ranges
-DV_RANGES = {
-    "tw_slat": TWIST_SLAT,
-    "tw_flap": TWIST_FLAP,
-    "of_slat": [GAP_SLAT, OVR_SLAT, VERT_SLAT],  # Keep GAP_SLAT for constraints
-    "of_flap": [GAP_FLAP, OVR_FLAP, VERT_FLAP]   # Keep GAP_FLAP for constraints
-}
-
-# OpenFOAM settings
-N_PROCESSORS = 10  # Number of processors for parallel operations
-
-# Sampling methods
-MAIN_DV_SAMPLING = "random"      # Method for sampling slat/flap transformations: "random", "lhs", "sobol", etc.
-LOCAL_BUMP_SAMPLING = "random" # Method for sampling local bumps: "random", "lhs", "sobol", etc.
+# Input/Output settings
+GEO_TYPE = "stl"    # "stl" or "naca"
+RAW_STL = "input/STLs/baseline30P30N.stl"
+NACA = "0012"   # if GEO_TYPE == "naca", use RAW_STL flaps & slats. REQUIRES a RAW_STL
+OUT_DIR = "output"
+N_SAMPLES = 50
+
+# Geometry constraints 
+MIN_GAP = 0.0065
+MAX_GAP = 0.03
+
+# Visualization settings
+DPI = 240
+DOT_SIZE = 0.000001  # scatter plot marker size
+SAVE_IMAGES = True    # turn previews on/off
+SAVE_EVERY = 1       # save PNG every Nth accepted sample
+SCATTER_STEP = 2     # plot every k-th vertex
+ANIM_FPS = 10        # animation frames per second
+
+# Design variable ranges
+TWIST_SLAT = (-90, 90)
+TWIST_FLAP = (-90, 90)
+GAP_SLAT = (MIN_GAP, MAX_GAP)
+GAP_FLAP = (MIN_GAP, MAX_GAP)
+OVR_SLAT = (-0.03, 0.02) # overhang
+# OVR_SLAT = (0,0)
+
+OVR_FLAP = (-0.08, 0.07)
+# OVR_FLAP = (2, 2)
+# OVR_FLAP = (0,0)
+
+
+VERT_SLAT = (-0.02, 0.02)  # vertical movement range for slat
+# VERT_SLAT = (0, 0)  # vertical movement range for slat
+
+VERT_FLAP = (-0.02, 0.01)  # vertical movement range for flap
+# VERT_FLAP = (0.0, 0.0)  # vertical movement range for flap
+
+
+# Design Features Toggle
+ENABLE_BUMPS = False  # Toggle random surface bumps on/off
+ENABLE_SLAT_ROTATION = False # Toggle slat rotation
+ENABLE_FLAP_ROTATION = True   # Toggle flap rotation
+ENABLE_SLAT_TRANSLATION = True # Toggle slat translation
+ENABLE_FLAP_TRANSLATION = False # Toggle flap translation
+
+# Bump parameters
+BUMP_ITER_RANGE = (1, 5)      # number of iterations
+BUMP_RANGE = (-5e-3, 5e-3)    # bump magnitude range
+BUMP_SIZE_RANGE = (2, 6)      # number of points to bump
+
+# Compile design variable ranges
+DV_RANGES = {
+    "tw_slat": TWIST_SLAT,
+    "tw_flap": TWIST_FLAP,
+    "of_slat": [GAP_SLAT, OVR_SLAT, VERT_SLAT],  # Keep GAP_SLAT for constraints
+    "of_flap": [GAP_FLAP, OVR_FLAP, VERT_FLAP]   # Keep GAP_FLAP for constraints
+}
+
+# OpenFOAM settings
+N_PROCESSORS = 10  # Number of processors for parallel operations
+
+# Sampling methods
+MAIN_DV_SAMPLING = "random"      # Method for sampling slat/flap transformations: "random", "lhs", "sobol", etc.
+LOCAL_BUMP_SAMPLING = "random" # Method for sampling local bumps: "random", "lhs", "sobol", etc.
  